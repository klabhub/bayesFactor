function [v,TA,TB] = contrast(m,A,B,defineDifference,scale)
% Specify two conditions A and B using cell arrays of parm/value pairs to
% retrieve the contrast weights vector A-B.
%
% INPUT
% m - The linear model
% A - Condition A - A cell array of variable/value pairs.
% B - Condition B - B cell array of variable/value pairs.Can be empty, in
%       which case the function returns the vector defining A relative to
%       the intercept only model
% defineDifference = When set tot true, the B cell array specifies only those
%           variables that are different in B. [true]
% scale -  Set this to true to scale the weights such that sum(abs(v)) ==2.
% This puts the contrast score on the same scale as the original means
% (Kirk, 1995). [false]
%
% OUTPUT
% v = The contrast correspoonding to A-B
%
% BK - Mar 2021
if nargin<5
    scale = false;
    if nargin<4
        defineDifference =true;
    end
end
assert(islogical(scale)&& islogical(defineDifference),"scale and defineDifference parameters should be logical values");

import lm.*
if isa(A,'double') && isa(B,'double')
    % Both lready specfied as numeric contrasts
    v= A-B;
    TA= table;
    TB =table;
    return;
elseif isa(A,'table')
    % Use the conditions specified in the table.
    TA =A;    
else
    %% Create tables that define the conditions specified by A
    TA = fillTable(m,A);    
end

% Same for condition B
if nargin >2 && ~isempty(B) 
    if isa(B,'table')
        TB = B;        
    else
        if defineDifference
            TB = TA;  % Start with TA, replace what is in B
            varTypes  = m.VariableInfo.Class(m.VariableInfo.InModel);
            varNames = m.VariableNames(m.VariableInfo.InModel);  
            defaultB = setdiff(varNames,cat(2,A(1:2:end),B(1:2:end)))';
            for i=1:2:numel(B)
                thisType = varTypes{strcmpi(B{i},varNames)};
                TB.(B{i}) = convert(B{i+1},thisType);
            end
        else
             TB = fillTable(m,B);                 
        end
    end
end
%% With these tables we can use the builtin functions to create a "designmatrix" for A and B
[~,varLocs] = ismember(TA.Properties.VariableNames,m.VariableNames);

terms = m.Formula.FELinearFormula.Terms(:,varLocs);
aTerms = terms;
dvCoding = lm.dummyVarCoding(m);
[vA,terms,cols2vars,cols2terms,colNames,termNames]  = classreg.regr.modelutils.designmatrix(TA,'Model',aTerms, ...
    'DummyVarCoding', dvCoding, ...
    'CategoricalVars',m.VariableInfo.IsCategorical(varLocs), ...
    'CategoricalLevels',m.VariableInfo.Range(varLocs)); %#ok<ASGLU>
if any(ismissing(vA))
    error('The A condition contains missing values, suggesting you specified levels that do not exist? (Case sensitive categoricals?)');
end


%% Same for B if requested.
if nargin <3 || isempty(B)
    vB = zeros(size(vA));
    vB(1) = 1; % Intercept only
else
    bTerms = terms;
    [vB,~,cols2vars,cols2terms,colNames,termNames]  = classreg.regr.modelutils.designmatrix(TB,'Model',bTerms, ...
        'DummyVarCoding', dvCoding, ...
        'CategoricalVars',m.VariableInfo.IsCategorical(varLocs), ...
        'CategoricalLevels',m.VariableInfo.Range(varLocs)); %#ok<ASGLU>
    if any(ismissing(vB))
        error('The B condition contains missing values, suggesting you specified levels that do not exist? (Case sensitive categoricals?)');
    end   
end

% The contrast is the difference between the two vectors
% This removes the influence of the default values.
v =vA-vB;
if scale
    v = v ./(0.5*sum(abs(v)));
end
end

function TX= fillTable(m,propValSpecs)
    % Provide a linear model  (m) and a cell array specifying
    % property/value pairs that define a condition (i.e., one side of the
    % contrast)
    dvCoding = lm.dummyVarCoding(m);
    varTypes  = m.VariableInfo.Class(m.VariableInfo.InModel);
    varNames = m.VariableNames(m.VariableInfo.InModel);
    varRange =m.VariableInfo.Range(m.VariableInfo.InModel);
    nrVars= numel(varTypes);
    TX = table('Size',[1 nrVars],'VariableType',varTypes,'VariableNames',varNames);
    for i=1:nrVars
        [tf,ix] =ismember(varNames{i},propValSpecs(1:2:end));
        if tf
            value = propValSpecs{2*ix};
        else
            switch (varTypes{i})
<<<<<<< HEAD
                case {'categorical','string','char'}
                    value = varRange{i}(1); % First in range is the default
=======
                case {'categorical','string'}
                    if ~strcmpi(dvCoding,'Reference')
                        error('lm.contrast/fillTable only works for reference coded models.')
                    end
                    value = varRange{i}(1); % Use first in range as the default   - this only works for reference coding                  
>>>>>>> e72c70dd
                case 'double'
                    value = 0; % A continuous variable that was not specified in the contrast (not in X) - set to zero 
                otherwise
                    error('Non categorical variable (%s)... not sure what to do here...',varNames{i});
            end
        end
        TX.(varNames{i}) =value;
    end
    
end

function val = convert(val,type)
if ~isa(val,type)
    if isa(val,'char') && strcmpi(type,'categorical')
        val = categorical({val});
    elseif isa(val,'char') ||isa(val,'string') && strcmpi(type,'cell')
        val = {char(val)};
    else
        val =feval(type,val);
    end
end
end
<|MERGE_RESOLUTION|>--- conflicted
+++ resolved
@@ -114,16 +114,11 @@
             value = propValSpecs{2*ix};
         else
             switch (varTypes{i})
-<<<<<<< HEAD
                 case {'categorical','string','char'}
-                    value = varRange{i}(1); % First in range is the default
-=======
-                case {'categorical','string'}
                     if ~strcmpi(dvCoding,'Reference')
                         error('lm.contrast/fillTable only works for reference coded models.')
                     end
                     value = varRange{i}(1); % Use first in range as the default   - this only works for reference coding                  
->>>>>>> e72c70dd
                 case 'double'
                     value = 0; % A continuous variable that was not specified in the contrast (not in X) - set to zero 
                 otherwise
