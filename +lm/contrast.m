function [v,TA,TB] = contrast(m,A,B,defineDifference,scale)
% Specify two conditions A and B using cell arrays of parm/value pairs to
% retreive the contrast weights vector A-B.
%
% INPUT
% m - The linear model
% A - Condition A - A cell array of variable/value pairs.
% B - Condition B - B cell array of variable/value pairs.Can be empty, in
%       which case the function returns the vector defining A relative to
%       the intercept only model
% defineDifference = When set tot true, the B cell array specifies only those
%           variables that are different in B. [true]
% scale -  Set this to true to scale the weights such that sum(abs(v)) ==2.
% This puts the contrast score on the same scale as the original means
% (Kirk, 1995). [false]
%
% OUTPUT
% v = The contrast correspoonding to A-B
%
% BK - Mar 2021
if nargin<5
    scale = false;
    if nargin<4
        defineDifference =true;
    end
end

import lm.*
<<<<<<< HEAD
if isa(A,'table')
    % Use the conditions specified in the table.
    TA =A;    
else
    %% Create tables that define the conditions specified by A
    TA = fillTable(m,A);    
end

% Same for condition B
if nargin >2 && ~isempty(B)
    if isa(B,'table')
        TB = B;        
    else
        if defineDifference
            TB = TA;  % Start with TA, replace what is in B
            varTypes  = m.VariableInfo.Class(m.VariableInfo.InModel);
            varNames = m.VariableNames(m.VariableInfo.InModel);  
            defaultB = setdiff(varNames,cat(2,A(1:2:end),B(1:2:end)))';
            for i=1:2:numel(B)
                thisType = varTypes{strcmpi(B{i},varNames)};
                TB.(B{i}) = convert(B{i+1},thisType);
            end
        else
             TB = fillTable(m,B);                 
        end
    end
end
%% With these tables we can use the builtin functions to create a "designmatrix" for A and B
[~,varLocs] = ismember(TA.Properties.VariableNames,m.VariableNames);

terms = m.Formula.FELinearFormula.Terms(:,varLocs);
aTerms = terms;
dvCoding = lm.dummyVarCoding(m);
[vA,terms,cols2vars,cols2terms,colNames,termNames]  = classreg.regr.modelutils.designmatrix(TA,'Model',aTerms, ...
    'DummyVarCoding', dvCoding, ...
    'CategoricalVars',m.VariableInfo.IsCategorical(varLocs), ...
    'CategoricalLevels',m.VariableInfo.Range(varLocs)); %#ok<ASGLU>
if any(ismissing(vA))
    error('The A condition contains missing values, suggesting you specified levels that do not exist? (Case sensitive categoricals?)');
end


%% Same for B if requested.
if nargin <3 || isempty(B)
    vB = zeros(size(vA));
    vB(1) = 1; % Intercept only
else
    bTerms = terms;
    [vB,~,cols2vars,cols2terms,colNames,termNames]  = classreg.regr.modelutils.designmatrix(TB,'Model',bTerms, ...
        'DummyVarCoding', dvCoding, ...
        'CategoricalVars',m.VariableInfo.IsCategorical(varLocs), ...
        'CategoricalLevels',m.VariableInfo.Range(varLocs)); %#ok<ASGLU>
    if any(ismissing(vB))
        error('The B condition contains missing values, suggesting you specified levels that do not exist? (Case sensitive categoricals?)');
    end   
=======
if isa(A,'double') && isa(B,'double')
    %
    % Both lready specfied as numeric contrasts
    v= A-B;
    TA= table;
    TB =table;
else
    if isa(A,'table')
        % Use the conditions specified in the table.
        TA =A;
        defaultA = {};
    else
        %% Create tables that define the conditions specified by A and (if requested ) B.
        varTypes  = m.VariableInfo.Class(m.VariableInfo.InModel);
        varNames = m.VariableNames(m.VariableInfo.InModel);
        defaultValues = m.Variables(1,m.VariableInfo.InModel);% First row in the data is the default
        TA= defaultValues;
        defaultA = setdiff(varNames,A(1:2:end))';
        TA = fillTable(varTypes,varNames,TA,A); % Replace default with values specified in A
    end
    
    % Same for condition B
    if nargin >2 && ~isempty(B)
        if isa(B,'table')
            TB = B;
            defaultB = {};
        else
            if defineDifference
                TB = TA;  % Start with TA, replace what is in B
                defaultB = setdiff(varNames,cat(2,A(1:2:end),B(1:2:end)))';
                for i=1:2:numel(B)
                    thisType = varTypes{strcmpi(B{i},varNames)};
                    TB.(B{i}) = convert(B{i+1},thisType);
                end
            else
                TB=defaultValues; % Start with default, then replace what is in B.
                defaultB = setdiff(varNames,B(1:2:end))';
                TB = fillTable(varTypes,varNames,TB,B);
            end
        end
    end
    %% With these tables we can use the builtin functions to create a "designmatrix" for A and B
    [~,varLocs] = ismember(TA.Properties.VariableNames,m.VariableNames);
    if isa(m,'LinearModel')
        terms = m.Formula.Terms(:,varLocs);
    elseif isa(m,'LinearMixedModel') || isa(m,'GeneralizedLinearMixedModel')
        terms = m.Formula.FELinearFormula.Terms(:,varLocs);
    else
        error('Unknown model type')
    end
    aTerms = terms;
    dvCoding = lm.dummyVarCoding(m);
    [vA,terms,cols2vars,cols2terms,colNames,termNames]  = classreg.regr.modelutils.designmatrix(TA,'Model',aTerms, ...
        'DummyVarCoding', dvCoding, ...
        'CategoricalVars',m.VariableInfo.IsCategorical(varLocs), ...
        'CategoricalLevels',m.VariableInfo.Range(varLocs)); %#ok<ASGLU>
    if any(ismissing(vA))
        error('The A condition contains missing values, suggesting you specified levels that do not exist? (Case sensitive categoricals?)');
    end
    % Remove the terms that depend on the (arbitrary) default valuse
    for i=1:numel(defaultA)
        defaultTerms = find(~cellfun(@isempty,regexp(termNames,defaultA{i})));
        if ~isempty(defaultTerms)
            out = ismember(cols2terms,defaultTerms);
            vA(out) = 0;
        end
    end
    
    %% Same for B if requested.
    if nargin <3 || isempty(B)
        vB = zeros(size(vA));
        vB(1) = 1; % Intercept only
    else
        bTerms = terms;
        [vB,~,cols2vars,cols2terms,colNames,termNames]  = classreg.regr.modelutils.designmatrix(TB,'Model',bTerms, ...
            'DummyVarCoding', dvCoding, ...
            'CategoricalVars',m.VariableInfo.IsCategorical(varLocs), ...
            'CategoricalLevels',m.VariableInfo.Range(varLocs)); %#ok<ASGLU>
        if any(ismissing(vB))
            error('The B condition contains missing values, suggesting you specified levels that do not exist? (Case sensitive categoricals?)');
        end
        for i=1:numel(defaultB)
            defaultTerms = find(~cellfun(@isempty,regexp(termNames,defaultB{i})));
            if ~isempty(defaultTerms)
                out = ismember(cols2terms,defaultTerms);
                vB(out) = 0;
            end
        end
    end
    
    % The contrast is the difference between the two vectors
    % This removes the influence of the default values.
    v =vA-vB;
>>>>>>> f04a958c
end

if scale
    v = v ./(0.5*sum(abs(v)));
end
end

function TX= fillTable(m,X)
    varTypes  = m.VariableInfo.Class(m.VariableInfo.InModel);
    varNames = m.VariableNames(m.VariableInfo.InModel);
    varRange =m.VariableInfo.Range(m.VariableInfo.InModel);
    nrVars= numel(varTypes);
    TX = table('Size',[1 nrVars],'VariableType',varTypes,'VariableNames',varNames);
    for i=1:nrVars
        [tf,ix] =ismember(varNames{i},X(1:2:end));
        if tf
            value = X{2*ix};
        else
            switch (varTypes{i})
                case 'categorical'
                    value = varRange{i}(1); % First in range is the default
                otherwise
                    error('Non categorical variables... not sure what to do here...');
            end
        end
        TX.(varNames{i}) =value;
    end
    
end

function val = convert(val,type)
if ~isa(val,type)
    if isa(val,'char') && strcmpi(type,'categorical')
        val = categorical({val});
    elseif isa(val,'char') ||isa(val,'string') && strcmpi(type,'cell')
        val = {char(val)};
    else
        val =feval(type,val);
    end
end
end
<|MERGE_RESOLUTION|>--- conflicted
+++ resolved
@@ -26,8 +26,12 @@
 end
 
 import lm.*
-<<<<<<< HEAD
-if isa(A,'table')
+if isa(A,'double') && isa(B,'double')
+    % Both lready specfied as numeric contrasts
+    v= A-B;
+    TA= table;
+    TB =table;
+elseif isa(A,'table')
     % Use the conditions specified in the table.
     TA =A;    
 else
@@ -36,7 +40,7 @@
 end
 
 % Same for condition B
-if nargin >2 && ~isempty(B)
+if nargin >2 && ~isempty(B) && ~isa(B,'double')
     if isa(B,'table')
         TB = B;        
     else
@@ -82,103 +86,11 @@
     if any(ismissing(vB))
         error('The B condition contains missing values, suggesting you specified levels that do not exist? (Case sensitive categoricals?)');
     end   
-=======
-if isa(A,'double') && isa(B,'double')
-    %
-    % Both lready specfied as numeric contrasts
-    v= A-B;
-    TA= table;
-    TB =table;
-else
-    if isa(A,'table')
-        % Use the conditions specified in the table.
-        TA =A;
-        defaultA = {};
-    else
-        %% Create tables that define the conditions specified by A and (if requested ) B.
-        varTypes  = m.VariableInfo.Class(m.VariableInfo.InModel);
-        varNames = m.VariableNames(m.VariableInfo.InModel);
-        defaultValues = m.Variables(1,m.VariableInfo.InModel);% First row in the data is the default
-        TA= defaultValues;
-        defaultA = setdiff(varNames,A(1:2:end))';
-        TA = fillTable(varTypes,varNames,TA,A); % Replace default with values specified in A
-    end
-    
-    % Same for condition B
-    if nargin >2 && ~isempty(B)
-        if isa(B,'table')
-            TB = B;
-            defaultB = {};
-        else
-            if defineDifference
-                TB = TA;  % Start with TA, replace what is in B
-                defaultB = setdiff(varNames,cat(2,A(1:2:end),B(1:2:end)))';
-                for i=1:2:numel(B)
-                    thisType = varTypes{strcmpi(B{i},varNames)};
-                    TB.(B{i}) = convert(B{i+1},thisType);
-                end
-            else
-                TB=defaultValues; % Start with default, then replace what is in B.
-                defaultB = setdiff(varNames,B(1:2:end))';
-                TB = fillTable(varTypes,varNames,TB,B);
-            end
-        end
-    end
-    %% With these tables we can use the builtin functions to create a "designmatrix" for A and B
-    [~,varLocs] = ismember(TA.Properties.VariableNames,m.VariableNames);
-    if isa(m,'LinearModel')
-        terms = m.Formula.Terms(:,varLocs);
-    elseif isa(m,'LinearMixedModel') || isa(m,'GeneralizedLinearMixedModel')
-        terms = m.Formula.FELinearFormula.Terms(:,varLocs);
-    else
-        error('Unknown model type')
-    end
-    aTerms = terms;
-    dvCoding = lm.dummyVarCoding(m);
-    [vA,terms,cols2vars,cols2terms,colNames,termNames]  = classreg.regr.modelutils.designmatrix(TA,'Model',aTerms, ...
-        'DummyVarCoding', dvCoding, ...
-        'CategoricalVars',m.VariableInfo.IsCategorical(varLocs), ...
-        'CategoricalLevels',m.VariableInfo.Range(varLocs)); %#ok<ASGLU>
-    if any(ismissing(vA))
-        error('The A condition contains missing values, suggesting you specified levels that do not exist? (Case sensitive categoricals?)');
-    end
-    % Remove the terms that depend on the (arbitrary) default valuse
-    for i=1:numel(defaultA)
-        defaultTerms = find(~cellfun(@isempty,regexp(termNames,defaultA{i})));
-        if ~isempty(defaultTerms)
-            out = ismember(cols2terms,defaultTerms);
-            vA(out) = 0;
-        end
-    end
-    
-    %% Same for B if requested.
-    if nargin <3 || isempty(B)
-        vB = zeros(size(vA));
-        vB(1) = 1; % Intercept only
-    else
-        bTerms = terms;
-        [vB,~,cols2vars,cols2terms,colNames,termNames]  = classreg.regr.modelutils.designmatrix(TB,'Model',bTerms, ...
-            'DummyVarCoding', dvCoding, ...
-            'CategoricalVars',m.VariableInfo.IsCategorical(varLocs), ...
-            'CategoricalLevels',m.VariableInfo.Range(varLocs)); %#ok<ASGLU>
-        if any(ismissing(vB))
-            error('The B condition contains missing values, suggesting you specified levels that do not exist? (Case sensitive categoricals?)');
-        end
-        for i=1:numel(defaultB)
-            defaultTerms = find(~cellfun(@isempty,regexp(termNames,defaultB{i})));
-            if ~isempty(defaultTerms)
-                out = ismember(cols2terms,defaultTerms);
-                vB(out) = 0;
-            end
-        end
-    end
-    
-    % The contrast is the difference between the two vectors
-    % This removes the influence of the default values.
-    v =vA-vB;
->>>>>>> f04a958c
 end
 
+% The contrast is the difference between the two vectors
+% This removes the influence of the default values.
+v =vA-vB;
 if scale
     v = v ./(0.5*sum(abs(v)));
 end
